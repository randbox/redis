--- conflicted
+++ resolved
@@ -323,11 +323,8 @@
 					cn.SetUsedAt(time.Now().Add(-2 * idleTimeout))
 				case "aged":
 					cn.SetCreatedAt(time.Now().Add(-2 * maxAge))
-<<<<<<< HEAD
-=======
 				case "connCheck":
 					_ = cn.Close()
->>>>>>> a8a7665d
 				}
 				conns = append(conns, cn)
 				staleConns = append(staleConns, cn)
@@ -414,10 +411,7 @@
 
 	assert("idle")
 	assert("aged")
-<<<<<<< HEAD
-=======
 	assert("connCheck")
->>>>>>> a8a7665d
 })
 
 var _ = Describe("race", func() {
