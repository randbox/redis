--- conflicted
+++ resolved
@@ -13,11 +13,7 @@
     strategy:
       fail-fast: false
       matrix:
-<<<<<<< HEAD
         go-version: [1.17.x, 1.18.x]
-=======
-        go-version: [1.16.x, 1.17.x]
->>>>>>> a8a7665d
 
     services:
       redis:
